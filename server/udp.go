package server

import (
<<<<<<< HEAD
	"fmt"
=======
	"math/rand"
>>>>>>> 410dadb3
	"net"
	"strconv"
	"strings"

	"github.com/inconshreveable/log15"
	"github.com/oklog/ulid"
	"github.com/stephane-martin/relp2kafka/conf"
	"github.com/stephane-martin/relp2kafka/metrics"
	"github.com/stephane-martin/relp2kafka/model"
	"github.com/stephane-martin/relp2kafka/store"
)

type UdpServerStatus int

const (
	UdpStopped UdpServerStatus = iota
	UdpStarted
)

type UdpServer struct {
	Server
	status     UdpServerStatus
	ClosedChan chan UdpServerStatus
	store      *store.MessageStore
	handler    PacketHandler
	metrics    *metrics.Metrics
	generator  chan ulid.ULID
}

type PacketHandler interface {
	HandleConnection(conn net.PacketConn, config conf.SyslogConfig, confId string)
}

type UdpHandler struct {
	Server *UdpServer
}

func (s *UdpServer) init() {
	s.Server.init()
}

func NewUdpServer(c *conf.GConfig, st *store.MessageStore, generator chan ulid.ULID, metrics *metrics.Metrics, logger log15.Logger) *UdpServer {
	s := UdpServer{status: UdpStopped, metrics: metrics, store: st, generator: generator}
	s.logger = logger.New("class", "UdpServer")
	s.init()
	s.protocol = "udp"
	s.Conf = *c
	s.handler = UdpHandler{Server: &s}

	return &s
}

func (s *UdpServer) handleConnection(conn net.PacketConn, config conf.SyslogConfig, confId string) {
	s.handler.HandleConnection(conn, config, confId)
}

func (s *UdpServer) Start() (err error) {
	s.statusMutex.Lock()
	defer s.statusMutex.Unlock()
	if s.status != UdpStopped {
		err = ServerNotStopped
		return
	}
	s.ClosedChan = make(chan UdpServerStatus, 1)

	s.connections = map[Connection]bool{}
	nb := s.ListenPacket()
	if nb > 0 {
		s.status = UdpStarted
	} else {
		s.logger.Info("The UDP service has not been started: no listening port")
		close(s.ClosedChan)
	}
	return
}

func (s *UdpServer) Stop() {
	s.statusMutex.Lock()
	defer s.statusMutex.Unlock()
	if s.status != UdpStarted {
		return
	}
	s.logger.Debug("Closing UDP connections")
	s.CloseConnections()
	s.logger.Debug("Waiting for UDP goroutines")
	s.wg.Wait()
	s.logger.Debug("UdpServer goroutines have ended")

	s.status = UdpStopped
	s.ClosedChan <- UdpStopped
	close(s.ClosedChan)
	s.logger.Info("Udp server has stopped")
}

func (s *UdpServer) ListenPacket() int {
	s.unixSocketPaths = []string{}
	nb := 0
	for _, syslogConf := range s.Conf.Syslog {
		if syslogConf.Protocol == "udp" {
			confId, err := s.store.StoreSyslogConfig(&syslogConf)
			if err != nil {
				// todo: log
				continue
			}
			if len(syslogConf.UnixSocketPath) > 0 {
				addr, _ := net.ResolveUnixAddr("unixgram", syslogConf.UnixSocketPath)
				conn, err := net.ListenUnixgram("unixgram", addr)
				if err != nil {
					s.logger.Warn("Error listening on datagram unix socket", "path", syslogConf.UnixSocketPath, "error", err)
				} else if conn != nil {
					s.logger.Info("Listener", "protocol", s.protocol, "path", syslogConf.UnixSocketPath, "format", syslogConf.Format)
					nb++
					s.unixSocketPaths = append(s.unixSocketPaths, syslogConf.UnixSocketPath)
					s.wg.Add(1)
					go s.handleConnection(conn, syslogConf, confId)
				}
			} else {
				listenAddr, _ := syslogConf.GetListenAddr()
				conn, err := net.ListenPacket("udp", listenAddr)
				if err != nil {
					s.logger.Warn("Error listening on UDP", "addr", listenAddr, "error", err)
				} else if conn != nil {
					s.logger.Info("Listener", "protocol", s.protocol, "bind_addr", syslogConf.BindAddr, "port", syslogConf.Port, "format", syslogConf.Format)
					nb++
					s.wg.Add(1)
					go s.handleConnection(conn, syslogConf, confId)
				}
			}
		}
	}
	return nb
}

func (h UdpHandler) HandleConnection(conn net.PacketConn, config conf.SyslogConfig, confId string) {
	var local_port int
	var err error

	s := h.Server
	s.AddConnection(conn)

	raw_messages_chan := make(chan *model.RawMessage)

	defer func() {
		close(raw_messages_chan)
		s.RemoveConnection(conn)
		s.wg.Done()
	}()

	path := ""
	local := conn.LocalAddr()
	if local != nil {
		l := local.String()
		s := strings.Split(l, ":")
		local_port, err = strconv.Atoi(s[len(s)-1])
		if err != nil {
			path = l
		}
	}
	path = strings.TrimSpace(path)
	local_port_s := strconv.FormatInt(int64(local_port), 10)

	logger := s.logger.New("protocol", s.protocol, "local_port", local_port, "unix_socket_path", path)

	// pull messages from raw_messages_chan, parse them and push them to the Store
	s.wg.Add(1)
	go func() {
		defer s.wg.Done()
		e := s.NewParsersEnv()
		for m := range raw_messages_chan {
			parser := e.GetParser(config.Format)
			if parser == nil {
				s.logger.Error("Unknown parser", "client", m.Client, "local_port", m.LocalPort, "path", m.UnixSocketPath, "format", config.Format)
				continue
			}
			p, err := parser.Parse(m.Message, config.DontParseSD)

			if err == nil {
				uid := <-s.generator
				parsed_msg := model.TcpUdpParsedMessage{
					Parsed: model.ParsedMessage{
						Fields:         p,
						Client:         m.Client,
						LocalPort:      m.LocalPort,
						UnixSocketPath: m.UnixSocketPath,
					},
					Uid:    uid.String(),
					ConfId: confId,
				}
				s.store.Inputs <- &parsed_msg
			} else {
				logger.Info("Parsing error", "Message", m.Message, "error", err)
			}
		}
	}()

	// Syslog UDP server
	for {
		packet := make([]byte, 65536)
		size, remote, err := conn.ReadFrom(packet)
		if err != nil {
			logger.Info("Error reading UDP", "error", err)
			return
		}
		client := ""
		if remote == nil {
			// unix socket
			client = "localhost"
		} else {
			client = strings.Split(remote.String(), ":")[0]
		}

		raw := model.RawMessage{
			Client:         client,
			LocalPort:      local_port,
			UnixSocketPath: path,
			Message:        string(packet[:size]),
		}
		s.metrics.IncomingMsgsCounter.WithLabelValues(s.protocol, client, local_port_s, path).Inc()
		raw_messages_chan <- &raw
	}

}<|MERGE_RESOLUTION|>--- conflicted
+++ resolved
@@ -1,11 +1,6 @@
 package server
 
 import (
-<<<<<<< HEAD
-	"fmt"
-=======
-	"math/rand"
->>>>>>> 410dadb3
 	"net"
 	"strconv"
 	"strings"
